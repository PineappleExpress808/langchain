"""Wrappers on top of vector stores."""
from langchain.vectorstores.alibabacloud_opensearch import (
    AlibabaCloudOpenSearch,
    AlibabaCloudOpenSearchSettings,
)
from langchain.vectorstores.analyticdb import AnalyticDB
from langchain.vectorstores.annoy import Annoy
from langchain.vectorstores.atlas import AtlasDB
from langchain.vectorstores.awadb import AwaDB
from langchain.vectorstores.azuresearch import AzureSearch
from langchain.vectorstores.base import VectorStore
from langchain.vectorstores.chroma import Chroma
from langchain.vectorstores.clickhouse import Clickhouse, ClickhouseSettings
from langchain.vectorstores.deeplake import DeepLake
from langchain.vectorstores.docarray import DocArrayHnswSearch, DocArrayInMemorySearch
from langchain.vectorstores.elastic_vector_search import ElasticVectorSearch
from langchain.vectorstores.faiss import FAISS
from langchain.vectorstores.hologres import Hologres
from langchain.vectorstores.lancedb import LanceDB
from langchain.vectorstores.matching_engine import MatchingEngine
from langchain.vectorstores.milvus import Milvus
from langchain.vectorstores.mongodb_atlas import MongoDBAtlasVectorSearch
from langchain.vectorstores.myscale import MyScale, MyScaleSettings
from langchain.vectorstores.opensearch_vector_search import OpenSearchVectorSearch
from langchain.vectorstores.pinecone import Pinecone
from langchain.vectorstores.qdrant import Qdrant
from langchain.vectorstores.redis import Redis
from langchain.vectorstores.singlestoredb import SingleStoreDB
from langchain.vectorstores.sklearn import SKLearnVectorStore
from langchain.vectorstores.supabase import SupabaseVectorStore
from langchain.vectorstores.tair import Tair
from langchain.vectorstores.tigris import Tigris
from langchain.vectorstores.typesense import Typesense
from langchain.vectorstores.vectara import Vectara
from langchain.vectorstores.weaviate import Weaviate
from langchain.vectorstores.zilliz import Zilliz

__all__ = [
    "AnalyticDB",
    "Annoy",
    "AtlasDB",
    "AwaDB",
    "AzureSearch",
    "Chroma",
    "Clickhouse",
    "ClickhouseSettings",
    "DeepLake",
    "DocArrayHnswSearch",
    "DocArrayInMemorySearch",
    "ElasticVectorSearch",
    "FAISS",
    "Hologres",
    "LanceDB",
    "MatchingEngine",
    "Milvus",
    "MongoDBAtlasVectorSearch",
    "MyScale",
    "MyScaleSettings",
    "OpenSearchVectorSearch",
    "Pinecone",
    "Qdrant",
    "Redis",
    "SKLearnVectorStore",
    "SingleStoreDB",
    "SupabaseVectorStore",
    "Tair",
    "Tigris",
<<<<<<< HEAD
    "MatchingEngine",
    "AwaDB",
    "AlibabaCloudOpenSearch",
    "AlibabaCloudOpenSearchSettings",
=======
    "Typesense",
    "Vectara",
    "VectorStore",
    "Weaviate",
    "Zilliz",
>>>>>>> 50556f3b
]<|MERGE_RESOLUTION|>--- conflicted
+++ resolved
@@ -65,16 +65,11 @@
     "SupabaseVectorStore",
     "Tair",
     "Tigris",
-<<<<<<< HEAD
-    "MatchingEngine",
-    "AwaDB",
-    "AlibabaCloudOpenSearch",
-    "AlibabaCloudOpenSearchSettings",
-=======
     "Typesense",
     "Vectara",
     "VectorStore",
     "Weaviate",
     "Zilliz",
->>>>>>> 50556f3b
+    "AlibabaCloudOpenSearch",
+    "AlibabaCloudOpenSearchSettings",
 ]