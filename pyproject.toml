[tool.poetry]
name = "langchain"
version = "0.0.202"
description = "Building applications with LLMs through composability"
authors = []
license = "MIT"
readme = "README.md"
repository = "https://www.github.com/hwchase17/langchain"

[tool.poetry.scripts]
langchain-server = "langchain.server:main"

[tool.poetry.dependencies]
python = ">=3.8.1,<4.0"
pydantic = "^1"
SQLAlchemy = ">=1.4,<3"
requests = "^2"
PyYAML = ">=5.4.1"
numpy = "^1"
azure-core = {version = "^1.26.4", optional=true}
tqdm = {version = ">=4.48.0", optional = true}
openapi-schema-pydantic = "^1.2"
faiss-cpu = {version = "^1", optional = true}
wikipedia = {version = "^1", optional = true}
elasticsearch = {version = "^8", optional = true}
opensearch-py = {version = "^2.0.0", optional = true}
redis = {version = "^4", optional = true}
manifest-ml = {version = "^0.0.1", optional = true}
spacy = {version = "^3", optional = true}
nltk = {version = "^3", optional = true}
transformers = {version = "^4", optional = true}
beautifulsoup4 = {version = "^4", optional = true}
torch = {version = ">=1,<3", optional = true}
jinja2 = {version = "^3", optional = true}
tiktoken = {version = "^0.3.2", optional = true, python="^3.9"}
pinecone-client = {version = "^2", optional = true}
pinecone-text = {version = "^0.4.2", optional = true}
pymongo = {version = "^4.3.3", optional = true}
clickhouse-connect = {version="^0.5.14", optional=true}
weaviate-client = {version = "^3", optional = true}
google-api-python-client = {version = "2.70.0", optional = true}
google-auth = {version = "^2.18.1", optional = true}
wolframalpha = {version = "5.0.0", optional = true}
anthropic = {version = "^0.2.6", optional = true}
qdrant-client = {version = "^1.1.2", optional = true, python = ">=3.8.1,<3.12"}
dataclasses-json = "^0.5.7"
tensorflow-text = {version = "^2.11.0", optional = true, python = "^3.10, <3.12"}
tenacity = "^8.1.0"
cohere = {version = "^3", optional = true}
openai = {version = "^0", optional = true}
nlpcloud = {version = "^1", optional = true}
nomic = {version = "^1.0.43", optional = true}
huggingface_hub = {version = "^0", optional = true}
jina = {version = "^3.14", optional = true}
google-search-results = {version = "^2", optional = true}
sentence-transformers = {version = "^2", optional = true}
aiohttp = "^3.8.3"
arxiv = {version = "^1.4", optional = true}
pypdf = {version = "^3.4.0", optional = true}
networkx = {version="^2.6.3", optional = true}
aleph-alpha-client = {version="^2.15.0", optional = true}
deeplake = {version = "^3.6.2", optional = true}
pgvector = {version = "^0.1.6", optional = true}
psycopg2-binary = {version = "^2.9.5", optional = true}
pyowm = {version = "^3.3.0", optional = true}
async-timeout = {version = "^4.0.0", python = "<3.11"}
azure-identity = {version = "^1.12.0", optional=true}
gptcache = {version = ">=0.1.7", optional = true}
atlassian-python-api = {version = "^3.36.0", optional=true}
pytesseract = {version = "^0.3.10", optional=true}
html2text = {version="^2020.1.16", optional=true}
numexpr = "^2.8.4"
duckduckgo-search = {version="^2.8.6", optional=true}
azure-cosmos = {version="^4.4.0b1", optional=true}
lark = {version="^1.1.5", optional=true}
lancedb = {version = "^0.1", optional = true}
pexpect = {version = "^4.8.0", optional = true}
pyvespa = {version = "^0.33.0", optional = true}
O365 = {version = "^2.0.26", optional = true}
jq = {version = "^1.4.1", optional = true}
steamship = {version = "^2.16.9", optional = true}
pdfminer-six = {version = "^20221105", optional = true}
docarray = {version="^0.32.0", extras=["hnswlib"], optional=true}
lxml = {version = "^4.9.2", optional = true}
pymupdf = {version = "^1.22.3", optional = true}
pypdfium2 = {version = "^4.10.0", optional = true}
gql = {version = "^3.4.1", optional = true}
pandas = {version = "^2.0.1", optional = true}
telethon = {version = "^1.28.5", optional = true}
neo4j = {version = "^5.8.1", optional = true}
psychicapi = {version = "^0.5", optional = true}
zep-python = {version=">=0.31", optional=true}
langkit = {version = ">=0.0.1.dev3, <0.1.0", optional = true}
chardet = {version="^5.1.0", optional=true}
requests-toolbelt = {version = "^1.0.0", optional = true}
openlm = {version = "^0.0.5", optional = true}
scikit-learn = {version = "^1.2.2", optional = true}
azure-ai-formrecognizer = {version = "^3.2.1", optional = true}
azure-ai-vision = {version = "^0.11.1b1", optional = true}
azure-cognitiveservices-speech = {version = "^1.28.0", optional = true}
py-trello = {version = "^0.19.0", optional = true}
momento = {version = "^1.5.0", optional = true}
bibtexparser = {version = "^1.4.0", optional = true}
singlestoredb = {version = "^0.6.1", optional = true}
pyspark = {version = "^3.4.0", optional = true}
tigrisdb = {version = "^1.0.0b6", optional = true}
nebula3-python = {version = "^3.4.0", optional = true}
langchainplus-sdk = ">=0.0.9"
<<<<<<< HEAD
awadb = {version = "^0.3.2", optional = true}
alibabacloud-ha3engine = "^1.3.4"
=======
awadb = {version = "^0.3.3", optional = true}
>>>>>>> 2c97fbab
azure-search-documents = {version = "11.4.0a20230509004", source = "azure-sdk-dev", optional = true}

[tool.poetry.group.docs.dependencies]
autodoc_pydantic = "^1.8.0"
myst_parser = "^0.18.1"
nbsphinx = "^0.8.9"
sphinx = "^4.5.0"
sphinx-autobuild = "^2021.3.14"
sphinx_book_theme = "^0.3.3"
sphinx_rtd_theme = "^1.0.0"
sphinx-typlog-theme = "^0.8.0"
sphinx-panels = "^0.6.0"
toml = "^0.10.2"
myst-nb = "^0.17.1"
linkchecker = "^10.2.1"
sphinx-copybutton = "^0.5.1"

[tool.poetry.group.test.dependencies]
# The only dependencies that should be added are
# dependencies used for running tests (e.g., pytest, freezegun, response).
# Any dependencies that do not meet that criteria will be removed.
pytest = "^7.3.0"
pytest-cov = "^4.0.0"
pytest-dotenv = "^0.5.2"
duckdb-engine = "^0.7.0"
pytest-watcher = "^0.2.6"
freezegun = "^1.2.2"
responses = "^0.22.0"
pytest-asyncio = "^0.20.3"
lark = "^1.1.5"
pytest-mock  = "^3.10.0"
pytest-socket = "^0.6.0"
syrupy = "^4.0.2"

[tool.poetry.group.test_integration]
optional = true

[tool.poetry.group.test_integration.dependencies]
# Do not add dependencies in the test_integration group
# Instead:
# 1. Add an optional dependency to the main group
#       poetry add --optional [package name]
# 2. Add the package name to the extended_testing extra (find it below)
# 3. Relock the poetry file
#       poetry lock --no-update
# 4. Favor unit tests not integration tests. 
#    Use the @pytest.mark.requires(pkg_name) decorator in unit_tests.
#    Your tests should not rely on network access, as it prevents other
#    developers from being able to easily run them.
#    Instead write unit tests that use the `responses` library or mock.patch with
#    fixtures. Keep the fixtures minimal.
# See CONTRIBUTING.md for more instructions on working with optional dependencies.
# https://github.com/hwchase17/langchain/blob/master/.github/CONTRIBUTING.md#working-with-optional-dependencies
pytest-vcr = "^1.0.2"
wrapt = "^1.15.0"
openai = "^0.27.4"
elasticsearch = {extras = ["async"], version = "^8.6.2"}
redis = "^4.5.4"
pinecone-client = "^2.2.1"
pinecone-text = "^0.4.2"
pymongo = "^4.3.3"
clickhouse-connect = "^0.5.14"
pgvector = "^0.1.6"
transformers = "^4.27.4"
pandas = "^2.0.0"
deeplake = "^3.2.21"
weaviate-client = "^3.15.5"
torch = "^1.0.0"
chromadb = "^0.3.21"
tiktoken = "^0.3.3"
python-dotenv = "^1.0.0"
sentence-transformers = "^2"
gptcache = "^0.1.9"
promptlayer = "^0.1.80"
tair = "^1.3.3"
wikipedia = "^1"
cassandra-driver = "^3.27.0"
arxiv = "^1.4"
mastodon-py = "^1.8.1"
momento = "^1.5.0"
# Please do not add any dependencies in the test_integration group
# See instructions above ^^

[tool.poetry.group.lint.dependencies]
ruff = "^0.0.249"
types-toml = "^0.10.8.1"
types-redis = "^4.3.21.6"
black = "^23.1.0"
types-chardet = "^5.0.4.6"

[tool.poetry.group.typing.dependencies]
mypy = "^0.991"
types-pyyaml = "^6.0.12.2"
types-requests = "^2.28.11.5"

[tool.poetry.group.dev]
optional = true

[tool.poetry.group.dev.dependencies]
jupyter = "^1.0.0"
playwright = "^1.28.0"
setuptools = "^67.6.1"

[tool.poetry.extras]
llms = ["anthropic", "cohere", "openai", "openlm", "nlpcloud", "huggingface_hub", "manifest-ml", "torch", "transformers"]
qdrant = ["qdrant-client"]
openai = ["openai", "tiktoken"]
text_helpers = ["chardet"]
cohere = ["cohere"]
docarray = ["docarray"]
embeddings = ["sentence-transformers"]
azure = [
    "azure-identity",
    "azure-cosmos",
    "openai",
    "azure-core",
    "azure-ai-formrecognizer",
    "azure-ai-vision",
    "azure-cognitiveservices-speech",
    "azure-search-documents",
]
all = [
    "anthropic",
    "cohere",
    "openai",
    "nlpcloud",
    "huggingface_hub",
    "jina",
    "manifest-ml",
    "elasticsearch",
    "opensearch-py",
    "google-search-results",
    "faiss-cpu",
    "sentence-transformers",
    "transformers",
    "spacy",
    "nltk",
    "wikipedia",
    "beautifulsoup4",
    "tiktoken",
    "torch",
    "jinja2",
    "pinecone-client",
    "pinecone-text",
    "pymongo",
    "weaviate-client",
    "redis",
    "google-api-python-client",
    "google-auth",
    "wolframalpha",
    "qdrant-client",
    "tensorflow-text",
    "pypdf",
    "networkx",
    "nomic",
    "aleph-alpha-client",
    "deeplake",
    "pgvector",
    "psycopg2-binary",
    "pyowm",
    "pytesseract",
    "html2text",
    "atlassian-python-api",
    "gptcache",
    "duckduckgo-search",
    "arxiv",
    "azure-identity",
    "clickhouse-connect",
    "azure-cosmos",
    "lancedb",
    "langkit",
    "lark",
    "pexpect",
    "pyvespa",
    "O365",
    "jq",
    "docarray",
    "steamship",
    "pdfminer-six",
    "lxml",
    "requests-toolbelt",
    "neo4j",
    "openlm",
    "azure-ai-formrecognizer",
    "azure-ai-vision",
    "azure-cognitiveservices-speech",
    "momento",
    "singlestoredb",
    "tigrisdb",
    "nebula3-python",
    "awadb",
]

# An extra used to be able to add extended testing.
# Please use new-line on formatting to make it easier to add new packages without
# merge-conflicts
extended_testing = [
 "beautifulsoup4",
 "bibtexparser",
 "chardet",
 "jq",
 "pdfminer.six",
 "pypdf",
 "pymupdf",
 "pypdfium2",
 "tqdm",
 "lxml",
 "atlassian-python-api",
 "beautifulsoup4",
 "pandas",
 "telethon",
 "psychicapi",
 "zep-python",
 "gql",
 "requests_toolbelt",
 "html2text",
 "py-trello",
 "scikit-learn",
 "pyspark",
 "openai"
]

[[tool.poetry.source]]
name = "azure-sdk-dev"
url = "https://pkgs.dev.azure.com/azure-sdk/public/_packaging/azure-sdk-for-python/pypi/simple/"
secondary = true

[tool.ruff]
select = [
  "E",  # pycodestyle
  "F",  # pyflakes
  "I",  # isort
]
exclude = [
  "tests/integration_tests/examples/non-utf8-encoding.py",
]

[tool.mypy]
ignore_missing_imports = "True"
disallow_untyped_defs = "True"
exclude = ["notebooks"]

[tool.coverage.run]
omit = [
    "tests/*",
]

[build-system]
requires = ["poetry-core>=1.0.0"]
build-backend = "poetry.core.masonry.api"

[tool.pytest.ini_options]
# --strict-markers will raise errors on unknown marks.
# https://docs.pytest.org/en/7.1.x/how-to/mark.html#raising-errors-on-unknown-marks
#
# https://docs.pytest.org/en/7.1.x/reference/reference.html
# --strict-config       any warnings encountered while parsing the `pytest`
#                       section of the configuration file raise errors.
#
# https://github.com/tophat/syrupy
# --snapshot-warn-unused    Prints a warning on unused snapshots rather than fail the test suite.
addopts = "--strict-markers --strict-config --durations=5 --snapshot-warn-unused"
# Registering custom markers.
# https://docs.pytest.org/en/7.1.x/example/markers.html#registering-markers
markers = [
  "requires: mark tests as requiring a specific library"
]<|MERGE_RESOLUTION|>--- conflicted
+++ resolved
@@ -106,12 +106,8 @@
 tigrisdb = {version = "^1.0.0b6", optional = true}
 nebula3-python = {version = "^3.4.0", optional = true}
 langchainplus-sdk = ">=0.0.9"
-<<<<<<< HEAD
-awadb = {version = "^0.3.2", optional = true}
+awadb = {version = "^0.3.3", optional = true}
 alibabacloud-ha3engine = "^1.3.4"
-=======
-awadb = {version = "^0.3.3", optional = true}
->>>>>>> 2c97fbab
 azure-search-documents = {version = "11.4.0a20230509004", source = "azure-sdk-dev", optional = true}
 
 [tool.poetry.group.docs.dependencies]
