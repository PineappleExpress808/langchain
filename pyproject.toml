[tool.poetry]
name = "langchain"
version = "0.0.200"
description = "Building applications with LLMs through composability"
authors = []
license = "MIT"
readme = "README.md"
repository = "https://www.github.com/hwchase17/langchain"

[tool.poetry.scripts]
langchain-server = "langchain.server:main"

[tool.poetry.dependencies]
python = ">=3.8.1,<4.0"
pydantic = "^1"
SQLAlchemy = ">=1.4,<3"
requests = "^2"
PyYAML = ">=5.4.1"
numpy = "^1"
azure-core = {version = "^1.26.4", optional=true}
tqdm = {version = ">=4.48.0", optional = true}
openapi-schema-pydantic = "^1.2"
faiss-cpu = {version = "^1", optional = true}
wikipedia = {version = "^1", optional = true}
elasticsearch = {version = "^8", optional = true}
opensearch-py = {version = "^2.0.0", optional = true}
redis = {version = "^4", optional = true}
manifest-ml = {version = "^0.0.1", optional = true}
spacy = {version = "^3", optional = true}
nltk = {version = "^3", optional = true}
transformers = {version = "^4", optional = true}
beautifulsoup4 = {version = "^4", optional = true}
torch = {version = ">=1,<3", optional = true}
jinja2 = {version = "^3", optional = true}
tiktoken = {version = "^0.3.2", optional = true, python="^3.9"}
pinecone-client = {version = "^2", optional = true}
pinecone-text = {version = "^0.4.2", optional = true}
pymongo = {version = "^4.3.3", optional = true}
clickhouse-connect = {version="^0.5.14", optional=true}
weaviate-client = {version = "^3", optional = true}
google-api-python-client = {version = "2.70.0", optional = true}
google-auth = {version = "^2.18.1", optional = true}
wolframalpha = {version = "5.0.0", optional = true}
anthropic = {version = "^0.2.6", optional = true}
qdrant-client = {version = "^1.1.2", optional = true, python = ">=3.8.1,<3.12"}
dataclasses-json = "^0.5.7"
tensorflow-text = {version = "^2.11.0", optional = true, python = "^3.10, <3.12"}
tenacity = "^8.1.0"
cohere = {version = "^3", optional = true}
openai = {version = "^0", optional = true}
nlpcloud = {version = "^1", optional = true}
nomic = {version = "^1.0.43", optional = true}
huggingface_hub = {version = "^0", optional = true}
jina = {version = "^3.14", optional = true}
google-search-results = {version = "^2", optional = true}
sentence-transformers = {version = "^2", optional = true}
aiohttp = "^3.8.3"
arxiv = {version = "^1.4", optional = true}
pypdf = {version = "^3.4.0", optional = true}
networkx = {version="^2.6.3", optional = true}
aleph-alpha-client = {version="^2.15.0", optional = true}
deeplake = {version = "^3.3.0", optional = true}
pgvector = {version = "^0.1.6", optional = true}
psycopg2-binary = {version = "^2.9.5", optional = true}
pyowm = {version = "^3.3.0", optional = true}
async-timeout = {version = "^4.0.0", python = "<3.11"}
azure-identity = {version = "^1.12.0", optional=true}
gptcache = {version = ">=0.1.7", optional = true}
atlassian-python-api = {version = "^3.36.0", optional=true}
pytesseract = {version = "^0.3.10", optional=true}
html2text = {version="^2020.1.16", optional=true}
numexpr = "^2.8.4"
duckduckgo-search = {version="^2.8.6", optional=true}
azure-cosmos = {version="^4.4.0b1", optional=true}
lark = {version="^1.1.5", optional=true}
lancedb = {version = "^0.1", optional = true}
pexpect = {version = "^4.8.0", optional = true}
pyvespa = {version = "^0.33.0", optional = true}
O365 = {version = "^2.0.26", optional = true}
jq = {version = "^1.4.1", optional = true}
steamship = {version = "^2.16.9", optional = true}
pdfminer-six = {version = "^20221105", optional = true}
docarray = {version="^0.32.0", extras=["hnswlib"], optional=true}
lxml = {version = "^4.9.2", optional = true}
pymupdf = {version = "^1.22.3", optional = true}
pypdfium2 = {version = "^4.10.0", optional = true}
gql = {version = "^3.4.1", optional = true}
pandas = {version = "^2.0.1", optional = true}
telethon = {version = "^1.28.5", optional = true}
neo4j = {version = "^5.8.1", optional = true}
psychicapi = {version = "^0.5", optional = true}
zep-python = {version=">=0.31", optional=true}
langkit = {version = ">=0.0.1.dev3, <0.1.0", optional = true}
chardet = {version="^5.1.0", optional=true}
requests-toolbelt = {version = "^1.0.0", optional = true}
openlm = {version = "^0.0.5", optional = true}
scikit-learn = {version = "^1.2.2", optional = true}
azure-ai-formrecognizer = {version = "^3.2.1", optional = true}
azure-ai-vision = {version = "^0.11.1b1", optional = true}
azure-cognitiveservices-speech = {version = "^1.28.0", optional = true}
py-trello = {version = "^0.19.0", optional = true}
momento = {version = "^1.5.0", optional = true}
bibtexparser = {version = "^1.4.0", optional = true}
singlestoredb = {version = "^0.6.1", optional = true}
pyspark = {version = "^3.4.0", optional = true}
tigrisdb = {version = "^1.0.0b6", optional = true}
nebula3-python = {version = "^3.4.0", optional = true}
langchainplus-sdk = ">=0.0.9"
awadb = {version = "^0.3.2", optional = true}
<<<<<<< HEAD
alibabacloud-ha3engine = "^1.3.4"

=======
azure-search-documents = {version = "11.4.0a20230509004", source = "azure-sdk-dev", optional = true}
>>>>>>> e0e3ef1c

[tool.poetry.group.docs.dependencies]
autodoc_pydantic = "^1.8.0"
myst_parser = "^0.18.1"
nbsphinx = "^0.8.9"
sphinx = "^4.5.0"
sphinx-autobuild = "^2021.3.14"
sphinx_book_theme = "^0.3.3"
sphinx_rtd_theme = "^1.0.0"
sphinx-typlog-theme = "^0.8.0"
sphinx-panels = "^0.6.0"
toml = "^0.10.2"
myst-nb = "^0.17.1"
linkchecker = "^10.2.1"
sphinx-copybutton = "^0.5.1"

[tool.poetry.group.test.dependencies]
# The only dependencies that should be added are
# dependencies used for running tests (e.g., pytest, freezegun, response).
# Any dependencies that do not meet that criteria will be removed.
pytest = "^7.3.0"
pytest-cov = "^4.0.0"
pytest-dotenv = "^0.5.2"
duckdb-engine = "^0.7.0"
pytest-watcher = "^0.2.6"
freezegun = "^1.2.2"
responses = "^0.22.0"
pytest-asyncio = "^0.20.3"
lark = "^1.1.5"
pytest-mock  = "^3.10.0"
pytest-socket = "^0.6.0"
syrupy = "^4.0.2"

[tool.poetry.group.test_integration]
optional = true

[tool.poetry.group.test_integration.dependencies]
# Do not add dependencies in the test_integration group
# Instead:
# 1. Add an optional dependency to the main group
#       poetry add --optional [package name]
# 2. Add the package name to the extended_testing extra (find it below)
# 3. Relock the poetry file
#       poetry lock --no-update
# 4. Favor unit tests not integration tests. 
#    Use the @pytest.mark.requires(pkg_name) decorator in unit_tests.
#    Your tests should not rely on network access, as it prevents other
#    developers from being able to easily run them.
#    Instead write unit tests that use the `responses` library or mock.patch with
#    fixtures. Keep the fixtures minimal.
# See CONTRIBUTING.md for more instructions on working with optional dependencies.
# https://github.com/hwchase17/langchain/blob/master/.github/CONTRIBUTING.md#working-with-optional-dependencies
pytest-vcr = "^1.0.2"
wrapt = "^1.15.0"
openai = "^0.27.4"
elasticsearch = {extras = ["async"], version = "^8.6.2"}
redis = "^4.5.4"
pinecone-client = "^2.2.1"
pinecone-text = "^0.4.2"
pymongo = "^4.3.3"
clickhouse-connect = "^0.5.14"
pgvector = "^0.1.6"
transformers = "^4.27.4"
pandas = "^2.0.0"
deeplake = "^3.2.21"
weaviate-client = "^3.15.5"
torch = "^1.0.0"
chromadb = "^0.3.21"
tiktoken = "^0.3.3"
python-dotenv = "^1.0.0"
sentence-transformers = "^2"
gptcache = "^0.1.9"
promptlayer = "^0.1.80"
tair = "^1.3.3"
wikipedia = "^1"
cassandra-driver = "^3.27.0"
arxiv = "^1.4"
mastodon-py = "^1.8.1"
momento = "^1.5.0"
# Please do not add any dependencies in the test_integration group
# See instructions above ^^

[tool.poetry.group.lint.dependencies]
ruff = "^0.0.249"
types-toml = "^0.10.8.1"
types-redis = "^4.3.21.6"
black = "^23.1.0"
types-chardet = "^5.0.4.6"

[tool.poetry.group.typing.dependencies]
mypy = "^0.991"
types-pyyaml = "^6.0.12.2"
types-requests = "^2.28.11.5"

[tool.poetry.group.dev]
optional = true

[tool.poetry.group.dev.dependencies]
jupyter = "^1.0.0"
playwright = "^1.28.0"
setuptools = "^67.6.1"

[tool.poetry.extras]
llms = ["anthropic", "cohere", "openai", "openlm", "nlpcloud", "huggingface_hub", "manifest-ml", "torch", "transformers"]
qdrant = ["qdrant-client"]
openai = ["openai", "tiktoken"]
text_helpers = ["chardet"]
cohere = ["cohere"]
docarray = ["docarray"]
embeddings = ["sentence-transformers"]
azure = [
    "azure-identity",
    "azure-cosmos",
    "openai",
    "azure-core",
    "azure-ai-formrecognizer",
    "azure-ai-vision",
    "azure-cognitiveservices-speech",
    "azure-search-documents",
]
all = [
    "anthropic",
    "cohere",
    "openai",
    "nlpcloud",
    "huggingface_hub",
    "jina",
    "manifest-ml",
    "elasticsearch",
    "opensearch-py",
    "google-search-results",
    "faiss-cpu",
    "sentence-transformers",
    "transformers",
    "spacy",
    "nltk",
    "wikipedia",
    "beautifulsoup4",
    "tiktoken",
    "torch",
    "jinja2",
    "pinecone-client",
    "pinecone-text",
    "pymongo",
    "weaviate-client",
    "redis",
    "google-api-python-client",
    "google-auth",
    "wolframalpha",
    "qdrant-client",
    "tensorflow-text",
    "pypdf",
    "networkx",
    "nomic",
    "aleph-alpha-client",
    "deeplake",
    "pgvector",
    "psycopg2-binary",
    "pyowm",
    "pytesseract",
    "html2text",
    "atlassian-python-api",
    "gptcache",
    "duckduckgo-search",
    "arxiv",
    "azure-identity",
    "clickhouse-connect",
    "azure-cosmos",
    "lancedb",
    "langkit",
    "lark",
    "pexpect",
    "pyvespa",
    "O365",
    "jq",
    "docarray",
    "steamship",
    "pdfminer-six",
    "lxml",
    "requests-toolbelt",
    "neo4j",
    "openlm",
    "azure-ai-formrecognizer",
    "azure-ai-vision",
    "azure-cognitiveservices-speech",
    "momento",
    "singlestoredb",
    "tigrisdb",
    "nebula3-python",
    "awadb",
]

# An extra used to be able to add extended testing.
# Please use new-line on formatting to make it easier to add new packages without
# merge-conflicts
extended_testing = [
 "beautifulsoup4",
 "bibtexparser",
 "chardet",
 "jq",
 "pdfminer.six",
 "pypdf",
 "pymupdf",
 "pypdfium2",
 "tqdm",
 "lxml",
 "atlassian-python-api",
 "beautifulsoup4",
 "pandas",
 "telethon",
 "psychicapi",
 "zep-python",
 "gql",
 "requests_toolbelt",
 "html2text",
 "py-trello",
 "scikit-learn",
 "pyspark",
 "openai"
]

[[tool.poetry.source]]
name = "azure-sdk-dev"
url = "https://pkgs.dev.azure.com/azure-sdk/public/_packaging/azure-sdk-for-python/pypi/simple/"
secondary = true

[tool.ruff]
select = [
  "E",  # pycodestyle
  "F",  # pyflakes
  "I",  # isort
]
exclude = [
  "tests/integration_tests/examples/non-utf8-encoding.py",
]

[tool.mypy]
ignore_missing_imports = "True"
disallow_untyped_defs = "True"
exclude = ["notebooks"]

[tool.coverage.run]
omit = [
    "tests/*",
]

[build-system]
requires = ["poetry-core>=1.0.0"]
build-backend = "poetry.core.masonry.api"

[tool.pytest.ini_options]
# --strict-markers will raise errors on unknown marks.
# https://docs.pytest.org/en/7.1.x/how-to/mark.html#raising-errors-on-unknown-marks
#
# https://docs.pytest.org/en/7.1.x/reference/reference.html
# --strict-config       any warnings encountered while parsing the `pytest`
#                       section of the configuration file raise errors.
#
# https://github.com/tophat/syrupy
# --snapshot-warn-unused    Prints a warning on unused snapshots rather than fail the test suite.
addopts = "--strict-markers --strict-config --durations=5 --snapshot-warn-unused"
# Registering custom markers.
# https://docs.pytest.org/en/7.1.x/example/markers.html#registering-markers
markers = [
  "requires: mark tests as requiring a specific library"
]<|MERGE_RESOLUTION|>--- conflicted
+++ resolved
@@ -107,12 +107,8 @@
 nebula3-python = {version = "^3.4.0", optional = true}
 langchainplus-sdk = ">=0.0.9"
 awadb = {version = "^0.3.2", optional = true}
-<<<<<<< HEAD
 alibabacloud-ha3engine = "^1.3.4"
-
-=======
 azure-search-documents = {version = "11.4.0a20230509004", source = "azure-sdk-dev", optional = true}
->>>>>>> e0e3ef1c
 
 [tool.poetry.group.docs.dependencies]
 autodoc_pydantic = "^1.8.0"
